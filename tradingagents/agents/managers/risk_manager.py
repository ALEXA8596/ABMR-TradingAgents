import time
import json
from tradingagents.blackboard.utils import create_agent_blackboard


def create_risk_manager(llm, memory):
    def risk_manager_node(state) -> dict:

        ticker = state["company_of_interest"]

        history = state["risk_debate_state"]["history"]
        risk_debate_state = state["risk_debate_state"]
        market_research_report = state["market_report"]
        news_report = state["news_report"]
        fundamentals_report = state["news_report"]
        sentiment_report = state["sentiment_report"]
        trader_plan = state["investment_plan"]

<<<<<<< HEAD
        # Check if portfolio optimization is available
        portfolio_optimization = state.get("portfolio_optimization_state", {})
        has_portfolio_analysis = bool(portfolio_optimization.get("optimization_completed", False))
=======
        # Blackboard integration
        blackboard_agent = create_agent_blackboard("RKM_001", "RiskManager")
        
        # Read recent analyst reports and investment decisions for context
        recent_analyses = blackboard_agent.get_analysis_reports(ticker=ticker)
        recent_decisions = blackboard_agent.get_investment_decisions(ticker=ticker)
        
        blackboard_context = ""
        if recent_analyses:
            blackboard_context += "\n\nRecent Analyst Reports on Blackboard:\n"
            for analysis in recent_analyses[-3:]:  # Last 3 analyses
                content = analysis.get('content', {})
                analysis_data = content.get('analysis', {})
                if isinstance(analysis_data, dict):
                    blackboard_context += f"- {analysis['sender'].get('role', 'Unknown')}: {analysis_data.get('recommendation', 'N/A')} (Confidence: {analysis_data.get('confidence', 'N/A')})\n"
        
        if recent_decisions:
            blackboard_context += "\n\nRecent Investment Decisions on Blackboard:\n"
            for decision in recent_decisions[-2:]:  # Last 2 decisions
                content = decision.get('content', {})
                blackboard_context += f"- {decision['sender'].get('role', 'Unknown')}: {content.get('decision', 'N/A')} (Confidence: {content.get('confidence', 'N/A')})\n"
>>>>>>> aadbc830

        curr_situation = f"{market_research_report}\n\n{sentiment_report}\n\n{news_report}\n\n{fundamentals_report}"
        past_memories = memory.get_memories(curr_situation, n_matches=2)

        past_memory_str = ""
        for i, rec in enumerate(past_memories, 1):
            past_memory_str += rec["recommendation"] + "\n\n"

        # Build base prompt
        base_prompt = f"""As the Risk Management Judge and Debate Facilitator, your goal is to evaluate the debate between three risk analysts—Risky, Neutral, and Safe/Conservative—and determine the best course of action for the trader. Your decision must result in a clear recommendation: Buy, Sell, or Hold. Choose Hold only if strongly justified by specific arguments, not as a fallback when all sides seem valid. Strive for clarity and decisiveness.

Guidelines for Decision-Making:
1. **Summarize Key Arguments**: Extract the strongest points from each analyst, focusing on relevance to the context.
2. **Provide Rationale**: Support your recommendation with direct quotes and counterarguments from the debate.
3. **Refine the Trader's Plan**: Start with the trader's original plan, **{trader_plan}**, and adjust it based on the analysts' insights.
4. **Learn from Past Mistakes**: Use lessons from **{past_memory_str}** to address prior misjudgments and improve the decision you are making now to make sure you don't make a wrong BUY/SELL/HOLD call that loses money."""

        # Add portfolio optimization context if available
        if has_portfolio_analysis:
            portfolio_analysis = portfolio_optimization.get("analysis", "")
            base_prompt += f"""
5. **INTEGRATE PORTFOLIO OPTIMIZATION**: Consider the comprehensive portfolio optimization strategy that includes:
   - Multi-asset hedging across crypto, options, futures, forex, and commodities
   - Advanced quantitative techniques and position sizing
   - Beta management and risk metrics
   - Portfolio optimization analysis: {portfolio_analysis[:500]}...

Your final decision must integrate both the risk analysis debate AND the portfolio optimization strategy to provide a holistic investment recommendation."""

        prompt = base_prompt + f"""

Deliverables:
- A clear and actionable recommendation: Buy, Sell, or Hold.
- Detailed reasoning anchored in the debate and past reflections.
{f"- Integration of portfolio optimization strategy into final decision." if has_portfolio_analysis else ""}

Blackboard Context:{blackboard_context}

---

**Analysts Debate History:**  
{history}

---

Focus on actionable insights and continuous improvement. Build on past lessons, critically evaluate all perspectives, and ensure each decision advances better outcomes."""

        response = llm.invoke(prompt)

        # Extract decision, risk level, and confidence from response
        decision = "Hold"
        risk_level = "Medium"
        confidence = "Medium"
        response_text = response.content.upper()
        
        if "BUY" in response_text:
            decision = "Buy"
        elif "SELL" in response_text:
            decision = "Sell"
        
        if "HIGH" in response_text and "RISK" in response_text:
            risk_level = "High"
        elif "LOW" in response_text and "RISK" in response_text:
            risk_level = "Low"
        elif "CRITICAL" in response_text:
            risk_level = "Critical"
        
        if "HIGH" in response_text and "CONFIDENCE" in response_text:
            confidence = "High"
        elif "LOW" in response_text and "CONFIDENCE" in response_text:
            confidence = "Low"

        # Extract risk factors from response
        risk_factors = []
        if "VOLATILITY" in response_text:
            risk_factors.append("Market Volatility")
        if "LIQUIDITY" in response_text:
            risk_factors.append("Liquidity Risk")
        if "REGULATORY" in response_text:
            risk_factors.append("Regulatory Risk")
        if "COMPANY" in response_text and "SPECIFIC" in response_text:
            risk_factors.append("Company-Specific Risk")
        if not risk_factors:
            risk_factors = ["General Market Risk"]

        # Post risk assessment to blackboard
        blackboard_agent.post_risk_assessment(
            ticker=ticker,
            risk_level=risk_level,
            risk_factors=risk_factors,
            recommendation=response.content,
            confidence=confidence
        )

        # Post final investment decision to blackboard
        blackboard_agent.post_investment_decision(
            ticker=ticker,
            decision=decision,
            reasoning=response.content,
            confidence=confidence
        )

        # Post risk debate summary to blackboard
        debate_summary = f"Risk debate for {ticker} concluded with {decision} decision. Risk level: {risk_level}. {response.content[:200]}..."
        blackboard_agent.post_debate_summary(
            ticker=ticker,
            debate_type="Risk",
            summary=debate_summary,
            decision=decision,
            confidence=confidence
        )

        new_risk_debate_state = {
            "judge_decision": response.content,
            "history": risk_debate_state["history"],
            "risky_history": risk_debate_state["risky_history"],
            "safe_history": risk_debate_state["safe_history"],
            "neutral_history": risk_debate_state["neutral_history"],
            "latest_speaker": "Judge",
            "current_risky_response": risk_debate_state["current_risky_response"],
            "current_safe_response": risk_debate_state["current_safe_response"],
            "current_neutral_response": risk_debate_state["current_neutral_response"],
            "count": risk_debate_state["count"],
        }

        return {
            "risk_debate_state": new_risk_debate_state,
            "final_trade_decision": response.content,
        }

    return risk_manager_node<|MERGE_RESOLUTION|>--- conflicted
+++ resolved
@@ -16,11 +16,11 @@
         sentiment_report = state["sentiment_report"]
         trader_plan = state["investment_plan"]
 
-<<<<<<< HEAD
+
         # Check if portfolio optimization is available
         portfolio_optimization = state.get("portfolio_optimization_state", {})
         has_portfolio_analysis = bool(portfolio_optimization.get("optimization_completed", False))
-=======
+
         # Blackboard integration
         blackboard_agent = create_agent_blackboard("RKM_001", "RiskManager")
         
@@ -42,7 +42,6 @@
             for decision in recent_decisions[-2:]:  # Last 2 decisions
                 content = decision.get('content', {})
                 blackboard_context += f"- {decision['sender'].get('role', 'Unknown')}: {content.get('decision', 'N/A')} (Confidence: {content.get('confidence', 'N/A')})\n"
->>>>>>> aadbc830
 
         curr_situation = f"{market_research_report}\n\n{sentiment_report}\n\n{news_report}\n\n{fundamentals_report}"
         past_memories = memory.get_memories(curr_situation, n_matches=2)
