# TradingAgents/graph/conditional_logic.py

from tradingagents.agents.utils.agent_states import AgentState


class ConditionalLogic:
    """Handles conditional logic for determining graph flow."""

    def __init__(self, max_debate_rounds=1, max_risk_discuss_rounds=1):
        """Initialize with configuration parameters."""
        self.max_debate_rounds = max_debate_rounds
        self.max_risk_discuss_rounds = max_risk_discuss_rounds

    def should_continue_market(self, state: AgentState):
        """Determine if market analysis should continue."""
        messages = state["messages"]
        last_message = messages[-1]
        if last_message.tool_calls:
            return "tools_market"
        return "Msg Clear Market"

    def should_continue_social(self, state: AgentState):
        """Determine if social media analysis should continue."""
        messages = state["messages"]
        last_message = messages[-1]
        if last_message.tool_calls:
            return "tools_social"
        return "Msg Clear Social"

    def should_continue_news(self, state: AgentState):
        """Determine if news analysis should continue."""
        messages = state["messages"]
        last_message = messages[-1]
        if last_message.tool_calls:
            return "tools_news"
        return "Msg Clear News"

    def should_continue_fundamentals(self, state: AgentState):
        """Determine if fundamentals analysis should continue."""
        messages = state["messages"]
        last_message = messages[-1]
        if last_message.tool_calls:
            return "tools_fundamentals"
        return "Msg Clear Fundamentals"

    def should_continue_debate(self, state: AgentState) -> str:
        """Determine if debate should continue."""
<<<<<<< HEAD

        # 1 => Bullish Researcher
        # 2 => Bearish Researcher
        # 3 => Bullish Cross Examination Researcher
        # 4 => Bearish Cross Examination Researcher
        # 5 => Bullish Researcher
        # 6 => Bearish Researcher
        # 7 => Research Manager
        # Repeat 3 to 7 as needed

        count = state["investment_debate_state"]["count"]

        if count >= 4 * self.max_debate_rounds:
            return "Research Manager"

        sequence = [
            "Bull Researcher",
            "Bear Researcher",
            "Bull Cross Examination Researcher",
            "Bear Cross Examination Researcher",
        ]

        return sequence[count % len(sequence)]
=======
        print(f"[DEBUG] should_continue_debate: count={state['investment_debate_state']['count']}, max_debate_rounds={self.max_debate_rounds}")
        # Check if we've reached the maximum number of rounds
        if (
            state["investment_debate_state"]["count"] >= 2 * self.max_debate_rounds
        ):  # 2 rounds of back-and-forth between 2 agents
            print("[DEBUG] Debate complete. Handing off to Research Manager.")
            return "Research Manager"
        
        # Determine whose turn it is based on the count
        # Even counts (0, 2, 4, 6, 8...) = Bull's turn
        # Odd counts (1, 3, 5, 7, 9...) = Bear's turn
        if state["investment_debate_state"]["count"] % 2 == 0:
            print("[DEBUG] Next: Bull Researcher")
            return "Bull Researcher"
        else:
            print("[DEBUG] Next: Bear Researcher")
            return "Bear Researcher"
>>>>>>> c39f9d1b

    def should_continue_risk_analysis(self, state: AgentState) -> str:
        """Determine if risk analysis should continue."""
        print(f"[DEBUG] should_continue_risk_analysis: count={state['risk_debate_state']['count']}, max_risk_discuss_rounds={self.max_risk_discuss_rounds}")
        # Check if we've reached the maximum number of rounds
        if (
            state["risk_debate_state"]["count"] >= 3 * self.max_risk_discuss_rounds
        ):  # 3 rounds of back-and-forth between 3 agents
            print("[DEBUG] Risk debate complete. Handing off to Risk Judge.")
            return "Risk Judge"
        
        # Determine whose turn it is based on the count
        # Count % 3 = 0: Risky Analyst
        # Count % 3 = 1: Safe Analyst  
        # Count % 3 = 2: Neutral Analyst
        turn = state["risk_debate_state"]["count"] % 3
        if turn == 0:
            print("[DEBUG] Next: Risky Analyst")
            return "Risky Analyst"
        elif turn == 1:
            print("[DEBUG] Next: Safe Analyst")
            return "Safe Analyst"
        else:
            print("[DEBUG] Next: Neutral Analyst")
            return "Neutral Analyst"<|MERGE_RESOLUTION|>--- conflicted
+++ resolved
@@ -45,7 +45,6 @@
 
     def should_continue_debate(self, state: AgentState) -> str:
         """Determine if debate should continue."""
-<<<<<<< HEAD
 
         # 1 => Bullish Researcher
         # 2 => Bearish Researcher
@@ -69,25 +68,6 @@
         ]
 
         return sequence[count % len(sequence)]
-=======
-        print(f"[DEBUG] should_continue_debate: count={state['investment_debate_state']['count']}, max_debate_rounds={self.max_debate_rounds}")
-        # Check if we've reached the maximum number of rounds
-        if (
-            state["investment_debate_state"]["count"] >= 2 * self.max_debate_rounds
-        ):  # 2 rounds of back-and-forth between 2 agents
-            print("[DEBUG] Debate complete. Handing off to Research Manager.")
-            return "Research Manager"
-        
-        # Determine whose turn it is based on the count
-        # Even counts (0, 2, 4, 6, 8...) = Bull's turn
-        # Odd counts (1, 3, 5, 7, 9...) = Bear's turn
-        if state["investment_debate_state"]["count"] % 2 == 0:
-            print("[DEBUG] Next: Bull Researcher")
-            return "Bull Researcher"
-        else:
-            print("[DEBUG] Next: Bear Researcher")
-            return "Bear Researcher"
->>>>>>> c39f9d1b
 
     def should_continue_risk_analysis(self, state: AgentState) -> str:
         """Determine if risk analysis should continue."""
