--- conflicted
+++ resolved
@@ -76,8 +76,6 @@
 
     def should_continue_debate(self, state: AgentState) -> str:
         """Determine if debate should continue."""
-
-<<<<<<< HEAD
         # 1 => Bull Researcher
         # 2 => Bear Researcher
         # 3 => Bull Researcher Ask
@@ -133,35 +131,6 @@
             ]
             idx = (count - 2) % len(repeat_sequence)
             return repeat_sequence[idx]
-=======
-        # Get the current debate count
-        count = state["investment_debate_state"]["count"]
-        
-        # Calculate the maximum rounds based on configuration
-        max_rounds = self.max_debate_rounds
-        
-        # Each complete round consists of: Bull → Bear → Bull Cross → Bear Cross
-        # So we need 4 * max_rounds total responses before ending
-        if count >= 4 * max_rounds:
-            return "Research Manager"
-
-        # Define the sequence for each round
-        # Round 1: Bull → Bear → Bull Cross → Bear Cross
-        # Round 2: Bull → Bear → Bull Cross → Bear Cross (if max_rounds > 1)
-        # etc.
-        sequence = [
-            "Bull Researcher",
-            "Bear Researcher", 
-            "Bull Cross Examination Researcher",
-            "Bear Cross Examination Researcher",
-        ]
-
-        # Get the next researcher in the sequence
-        next_researcher = sequence[count % len(sequence)]
-        
-        # Return the next researcher in the sequence
-        return next_researcher
->>>>>>> ccab08ae
 
     def should_continue_risk_analysis(self, state: AgentState) -> str:
         """Determine if risk analysis should continue."""
@@ -207,7 +176,6 @@
         elif count == 2:
             print("[DEBUG] Next: Neutral Analyst")
             return "Neutral Analyst"
-<<<<<<< HEAD
         elif count == 3:
             print("[DEBUG] Next: Risky Analyst Ask")
             return "Risky Analyst Ask"
@@ -240,7 +208,6 @@
             next_role = repeat_sequence[idx]
             print(f"[DEBUG] Next: {next_role}")
             return next_role
-=======
 
     def should_continue_portfolio_flow(self, state: AgentState) -> str:
         """Determine if portfolio optimization flow should continue."""
@@ -249,5 +216,4 @@
             # First go to Quant Options Manager in the enterprise flow
             return "Quant Options Manager"
         else:
-            return "END"
->>>>>>> ccab08ae
+            return "END"