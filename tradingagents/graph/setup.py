--- conflicted
+++ resolved
@@ -170,12 +170,9 @@
         workflow.add_node("Neutral Analyst", neutral_analyst)
         workflow.add_node("Safe Analyst", safe_analyst)
         workflow.add_node("Risk Judge", risk_manager_node)
-<<<<<<< HEAD
         workflow.add_node("Msg Clear Risk Judge", delete_nodes["riskJudge"])
         workflow.add_node("tools_Risk Judge", tool_nodes["riskJudge"])
-=======
         workflow.add_node("Quant Options Manager", quant_options_manager_node)
->>>>>>> 3f196161
         workflow.add_node("Portfolio Optimizer", portfolio_optimizer_node)
 
         # Define edges
@@ -285,11 +282,9 @@
             },
         )
 
-<<<<<<< HEAD
-        # Direct flow from Risk Judge (after clearing) to Portfolio Optimizer to END
-        workflow.add_edge("Msg Clear Risk Judge", "Portfolio Optimizer")
-        workflow.add_edge("Portfolio Optimizer", END)
-=======
+        # Direct flow from Risk Judge (after clearing) to Quant Options Manager to Portfolio Optimizer to  END
+        workflow.add_edge("Msg Clear Risk Judge", "Quant Options Manager")
+
         workflow.add_conditional_edges(
             "Risk Judge",
             self.conditional_logic.should_continue_portfolio_flow,
@@ -299,8 +294,7 @@
             },
         )
         workflow.add_edge("Quant Options Manager", "Portfolio Optimizer")
-        workflow.add_edge("Portfolio Optimizer", "Risk Judge")
->>>>>>> 3f196161
+        workflow.add_edge("Portfolio Optimizer", END)
 
         # Compile and return
         return workflow.compile()